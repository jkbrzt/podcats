"""
Podcats is a podcast feed generator and a server.

It generates RSS feeds for podcast episodes from local audio files and,
optionally, exposes the feed and as well as the episode file via
a built-in web server so that they can be imported into iTunes
or another podcast client.

usage:
  $ python podcats/podcats.py \
      --host your.host.org --port 8080 \
      --title 'your podcast channel title' \
      serve \
      /path/to/your/mp3/dir/

"""
import os
import re
import time
import argparse
import mimetypes
from email.utils import formatdate
from xml.sax.saxutils import escape, quoteattr

import mutagen
from mutagen.id3 import ID3
from flask import Flask, Response

<<<<<<< HEAD
# original author info
# __author__ = 'Jakub Roztocil'
# __email__ = 'jakub@subtleapps.com'
# __url__ = 'https://github.com/jakubroztocil/podcats'
__version__ = '0.3.0'
__licence__ = 'BSD'
__author__ = 'Yasunari Momoi'
__email__ = 'ymomoi@gmail.com'
__url__ = 'https://github.com/ymomoi/podcats'
=======

__version__ = '0.3.0'
__licence__ = 'BSD'
__author__ = 'Jakub Roztocil'
__url__ = 'https://github.com/jkbrzt/podcats'
>>>>>>> 9687acee


FEED_TEMPLATE = """
<?xml version="1.0" encoding="UTF-8"?>
<rss xmlns:itunes="http://www.itunes.com/dtds/podcast-1.0.dtd" version="2.0">
  <channel>
    <title>{title}</title>
    <link>{link}</link>
    {items}
  </channel>
</rss>
"""


EPISODE_TEMPLATE = """
    <item>
      <title>{title}</title>
      <enclosure url={url} type="{mimetype}" />
      <quid>{quid}</quid>
      <pubDate>{date}</pubDate>
    </item>
"""


class Episode(object):
<<<<<<< HEAD
    """class for each episode."""
=======
    """Podcast episode"""
>>>>>>> 9687acee

    def __init__(self, filename, url):
        self.filename = filename
        self.url = url
        self.tags = mutagen.File(self.filename, easy=True)
        try:
            self.id3 = ID3(self.filename)
        except:
            self.id3 = None
<<<<<<< HEAD
=======

    def __lt__(self, other):
        return self.date < other.date

    def __gt__(self, other):
        return self.date > other.date
>>>>>>> 9687acee

    def __cmp__(self, other):
        a, b = self.date, other.date
        return (a > b) - (a < b)  # Python3 cmp() equivalent

    def as_xml(self):
<<<<<<< HEAD
        """return XML output."""
=======
        """Return episode item XML."""
>>>>>>> 9687acee
        return EPISODE_TEMPLATE.format(
            title=escape(self.title),
            url=quoteattr(self.url),
            quid=escape(self.url),
            mimetype=self.mimetype,
            date=formatdate(self.date)
        )

    def get_tag(self, name):
<<<<<<< HEAD
        """return episode tag info."""
=======
        """Return episode file tag info"""
>>>>>>> 9687acee
        try:
            return self.tags[name][0]
        except (KeyError, IndexError):
            pass

    @property
    def title(self):
<<<<<<< HEAD
        """return title ID3 tag."""
        tit = os.path.splitext(os.path.basename(self.filename))[0]
        if self.id3 is not None:
            val = self.id3.getall("TIT2")
            if len(val) > 0:
                tit = tit + str(val[0])
            val = self.id3.getall("COMM")
            if len(val) > 0:
                tit = tit + " " + str(val[0])
        return tit
=======
        """Return episode title"""
        text = os.path.splitext(os.path.basename(self.filename))[0]
        if self.id3 is not None:
            val = self.id3.getall('TIT2')
            if len(val) > 0:
                text += str(val[0])
            val = self.id3.getall('COMM')
            if len(val) > 0:
                text += ' ' + str(val[0])
        return text
>>>>>>> 9687acee

    @property
    def date(self):
        """Return episode date as unix timestamp"""
        dt = self.get_tag('date')
        if dt:
            formats = [
                '%Y-%m-%d:%H:%M:%S',
                '%Y-%m-%d:%H:%M',
                '%Y-%m-%d:%H',
                '%Y-%m-%d',
                '%Y-%m',
                '%Y',
            ]
            for fmt in formats:
                try:
                    dt = time.mktime(time.strptime(dt, fmt))
                    break
                except ValueError:
                    pass
            else:
                dt = None
        if not dt:
            dt = os.path.getmtime(self.filename)
        return dt

    @property
    def mimetype(self):
<<<<<<< HEAD
        """return file type."""
=======
        """Return file mimetype name."""
>>>>>>> 9687acee
        return mimetypes.guess_type(self.filename)[0]


class Channel(object):
<<<<<<< HEAD
    """class for podcast channel."""
=======
    """Podcast channel"""
>>>>>>> 9687acee

    def __init__(self, root_dir, root_url, host, port, title, link):
        self.root_dir = root_dir or os.getcwd()
        self.root_url = root_url
        self.host = host
        self.port = int(port)
        self.link = link or self.root_url
        self.title = title or os.path.basename(self.root_dir.rstrip('/'))

    def __iter__(self):
        for root, _, files in os.walk(self.root_dir):
            relative_dir = root[len(self.root_dir) + 1:]
            for fn in files:
                filepath = os.path.join(root, fn)
                mimetype = mimetypes.guess_type(filepath)[0]
                if mimetype and 'audio' in mimetype:
                    path = '/static/' + relative_dir + '/' + fn
                    path = re.sub(r'//', '/', path)
                    url = self.root_url + path
                    yield Episode(filepath, url)

    def as_xml(self):
<<<<<<< HEAD
        """return XML output."""
=======
        """Return channel XML with all episode items"""
>>>>>>> 9687acee
        return FEED_TEMPLATE.format(
            title=escape(self.title),
            link=escape(self.link),
            items=''.join(episode.as_xml() for episode in sorted(self))
        ).strip()


<<<<<<< HEAD
def serve(ch):
    server = Flask(
        __name__,
        static_folder=ch.root_dir,
=======
def serve(channel):
    """Serve podcast channel and episodes over HTTP"""
    server = Flask(
        __name__,
        static_folder=channel.root_dir,
>>>>>>> 9687acee
        static_url_path='/static',
    )
    server.route('/')(
        lambda: Response(
<<<<<<< HEAD
            ch.as_xml(),
            content_type='application/xml; charset=utf-8')
    )
    server.run(host=ch.host, port=ch.port, debug=True)
=======
            channel.as_xml(),
            content_type='application/xml; charset=utf-8')
    )
    server.run(host=channel.host, port=channel.port, debug=True)
>>>>>>> 9687acee


def main():
    """Main function"""
    args = parser.parse_args()
    url = 'http://' + args.host + ':' + args.port
<<<<<<< HEAD
    ch = Channel(root_dir=args.directory,
                 root_url=url,
                 host=args.host,
                 port=args.port,
                 title=args.title,
                 link=args.link)
    if args.action == 'generate':
        print(ch.as_xml())
    else:
        print('Welcome to the Podcats web server!')
        print('\nYour podcast feed is available at:\n')
        print('\t' + ch.root_url)
        print()
        serve(ch)
=======
    channel = Channel(
        root_dir=args.directory,
        root_url=url,
        host=args.host,
        port=args.port,
        title=args.title,
        link=args.link,
    )
    if args.action == 'generate':
        print(channel.as_xml())
    else:
        print('Welcome to the Podcats web server!')
        print('\nYour podcast feed is available at:\n')
        print('\t' + channel.root_url + '\n')
        serve(channel)
>>>>>>> 9687acee


parser = argparse.ArgumentParser(
    description='Podcats: podcast feed generator and server <%s>.' % __url__
)
parser.add_argument(
    '--host',
    default='localhost',
<<<<<<< HEAD
    help='host for listen'
=======
    help='listen hostname or IP address'
>>>>>>> 9687acee
)
parser.add_argument(
    '--port',
    default='5000',
<<<<<<< HEAD
    help='listen port number'
=======
    help='listen tcp port number'
>>>>>>> 9687acee
)
parser.add_argument(
    'action',
    metavar='COMMAND',
    choices=['generate', 'serve'],
    help='`generate` the RSS feed to the terminal, or'
         '`serve` the generated RSS as well as audio files'
         ' via the built-in web server'
)
parser.add_argument(
    'directory',
    metavar='DIRECTORY',
    help='path to a directory with episode audio files',
)
parser.add_argument('--title', help='optional feed title')
parser.add_argument('--link', help='optional feed link')


if __name__ == '__main__':
    main()<|MERGE_RESOLUTION|>--- conflicted
+++ resolved
@@ -5,13 +5,6 @@
 optionally, exposes the feed and as well as the episode file via
 a built-in web server so that they can be imported into iTunes
 or another podcast client.
-
-usage:
-  $ python podcats/podcats.py \
-      --host your.host.org --port 8080 \
-      --title 'your podcast channel title' \
-      serve \
-      /path/to/your/mp3/dir/
 
 """
 import os
@@ -26,53 +19,37 @@
 from mutagen.id3 import ID3
 from flask import Flask, Response
 
-<<<<<<< HEAD
-# original author info
-# __author__ = 'Jakub Roztocil'
-# __email__ = 'jakub@subtleapps.com'
-# __url__ = 'https://github.com/jakubroztocil/podcats'
-__version__ = '0.3.0'
-__licence__ = 'BSD'
-__author__ = 'Yasunari Momoi'
-__email__ = 'ymomoi@gmail.com'
-__url__ = 'https://github.com/ymomoi/podcats'
-=======
 
 __version__ = '0.3.0'
 __licence__ = 'BSD'
 __author__ = 'Jakub Roztocil'
 __url__ = 'https://github.com/jkbrzt/podcats'
->>>>>>> 9687acee
 
 
 FEED_TEMPLATE = """
 <?xml version="1.0" encoding="UTF-8"?>
 <rss xmlns:itunes="http://www.itunes.com/dtds/podcast-1.0.dtd" version="2.0">
-  <channel>
-    <title>{title}</title>
-    <link>{link}</link>
-    {items}
-  </channel>
+    <channel>
+        <title>{title}</title>
+        <link>{link}</link>
+        {items}
+    </channel>
 </rss>
 """
 
 
 EPISODE_TEMPLATE = """
     <item>
-      <title>{title}</title>
-      <enclosure url={url} type="{mimetype}" />
-      <quid>{quid}</quid>
-      <pubDate>{date}</pubDate>
+        <title>{title}</title>
+        <enclosure url={url} type="{mimetype}" />
+        <quid>{quid}</quid>
+        <pubDate>{date}</pubDate>
     </item>
 """
 
 
 class Episode(object):
-<<<<<<< HEAD
-    """class for each episode."""
-=======
     """Podcast episode"""
->>>>>>> 9687acee
 
     def __init__(self, filename, url):
         self.filename = filename
@@ -82,26 +59,19 @@
             self.id3 = ID3(self.filename)
         except:
             self.id3 = None
-<<<<<<< HEAD
-=======
 
     def __lt__(self, other):
         return self.date < other.date
 
     def __gt__(self, other):
         return self.date > other.date
->>>>>>> 9687acee
 
     def __cmp__(self, other):
         a, b = self.date, other.date
         return (a > b) - (a < b)  # Python3 cmp() equivalent
 
     def as_xml(self):
-<<<<<<< HEAD
-        """return XML output."""
-=======
         """Return episode item XML."""
->>>>>>> 9687acee
         return EPISODE_TEMPLATE.format(
             title=escape(self.title),
             url=quoteattr(self.url),
@@ -111,11 +81,7 @@
         )
 
     def get_tag(self, name):
-<<<<<<< HEAD
-        """return episode tag info."""
-=======
         """Return episode file tag info"""
->>>>>>> 9687acee
         try:
             return self.tags[name][0]
         except (KeyError, IndexError):
@@ -123,18 +89,6 @@
 
     @property
     def title(self):
-<<<<<<< HEAD
-        """return title ID3 tag."""
-        tit = os.path.splitext(os.path.basename(self.filename))[0]
-        if self.id3 is not None:
-            val = self.id3.getall("TIT2")
-            if len(val) > 0:
-                tit = tit + str(val[0])
-            val = self.id3.getall("COMM")
-            if len(val) > 0:
-                tit = tit + " " + str(val[0])
-        return tit
-=======
         """Return episode title"""
         text = os.path.splitext(os.path.basename(self.filename))[0]
         if self.id3 is not None:
@@ -145,7 +99,6 @@
             if len(val) > 0:
                 text += ' ' + str(val[0])
         return text
->>>>>>> 9687acee
 
     @property
     def date(self):
@@ -168,26 +121,20 @@
                     pass
             else:
                 dt = None
+
         if not dt:
             dt = os.path.getmtime(self.filename)
+
         return dt
 
     @property
     def mimetype(self):
-<<<<<<< HEAD
-        """return file type."""
-=======
         """Return file mimetype name."""
->>>>>>> 9687acee
         return mimetypes.guess_type(self.filename)[0]
 
 
 class Channel(object):
-<<<<<<< HEAD
-    """class for podcast channel."""
-=======
     """Podcast channel"""
->>>>>>> 9687acee
 
     def __init__(self, root_dir, root_url, host, port, title, link):
         self.root_dir = root_dir or os.getcwd()
@@ -210,67 +157,33 @@
                     yield Episode(filepath, url)
 
     def as_xml(self):
-<<<<<<< HEAD
-        """return XML output."""
-=======
         """Return channel XML with all episode items"""
->>>>>>> 9687acee
         return FEED_TEMPLATE.format(
             title=escape(self.title),
             link=escape(self.link),
-            items=''.join(episode.as_xml() for episode in sorted(self))
+            items=u''.join(episode.as_xml() for episode in sorted(self))
         ).strip()
 
 
-<<<<<<< HEAD
-def serve(ch):
-    server = Flask(
-        __name__,
-        static_folder=ch.root_dir,
-=======
 def serve(channel):
     """Serve podcast channel and episodes over HTTP"""
     server = Flask(
         __name__,
         static_folder=channel.root_dir,
->>>>>>> 9687acee
         static_url_path='/static',
     )
     server.route('/')(
         lambda: Response(
-<<<<<<< HEAD
-            ch.as_xml(),
-            content_type='application/xml; charset=utf-8')
-    )
-    server.run(host=ch.host, port=ch.port, debug=True)
-=======
             channel.as_xml(),
             content_type='application/xml; charset=utf-8')
     )
     server.run(host=channel.host, port=channel.port, debug=True)
->>>>>>> 9687acee
 
 
 def main():
     """Main function"""
     args = parser.parse_args()
     url = 'http://' + args.host + ':' + args.port
-<<<<<<< HEAD
-    ch = Channel(root_dir=args.directory,
-                 root_url=url,
-                 host=args.host,
-                 port=args.port,
-                 title=args.title,
-                 link=args.link)
-    if args.action == 'generate':
-        print(ch.as_xml())
-    else:
-        print('Welcome to the Podcats web server!')
-        print('\nYour podcast feed is available at:\n')
-        print('\t' + ch.root_url)
-        print()
-        serve(ch)
-=======
     channel = Channel(
         root_dir=args.directory,
         root_url=url,
@@ -286,7 +199,6 @@
         print('\nYour podcast feed is available at:\n')
         print('\t' + channel.root_url + '\n')
         serve(channel)
->>>>>>> 9687acee
 
 
 parser = argparse.ArgumentParser(
@@ -295,20 +207,12 @@
 parser.add_argument(
     '--host',
     default='localhost',
-<<<<<<< HEAD
-    help='host for listen'
-=======
     help='listen hostname or IP address'
->>>>>>> 9687acee
 )
 parser.add_argument(
     '--port',
     default='5000',
-<<<<<<< HEAD
-    help='listen port number'
-=======
     help='listen tcp port number'
->>>>>>> 9687acee
 )
 parser.add_argument(
     'action',
